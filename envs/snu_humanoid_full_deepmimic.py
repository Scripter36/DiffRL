--- conflicted
+++ resolved
@@ -168,16 +168,11 @@
 
         # finalize model
         self.model = self.builder.finalize(self.device)
-<<<<<<< HEAD
         # self.model.ground = self.ground
         self.model.gravity = torch.tensor((0.0, -9.81, 0.0), dtype=torch.float32, device=self.device)
         # turn off collision and gravity
         self.model.ground = False
         # self.model.gravity = torch.tensor((0.0, 0.0, 0.0), dtype=torch.float32, device=self.device)
-=======
-        self.model.ground = self.ground
-        self.model.gravity = torch.tensor((0.0, -9.81, 0.0), dtype=torch.float32, device=self.device)
->>>>>>> c3e211ef
 
         # load reference motion
         self.reference_frame_time, self.reference_frame_count, self.reference_joint_q, self.reference_joint_q_mask, self.reference_joint_qd = \
@@ -307,14 +302,8 @@
                     # return torch.clip(torch.nan_to_num(grad, 0.0, 100.0, -100.0, out=grad), -100.0, 100.0)
                     nan_count = torch.isnan(grad).sum()
                     inf_count = torch.isinf(grad).sum()
-                    big_count = (torch.abs(grad) > 1e6).sum()
-<<<<<<< HEAD
                     # TODO: too verbose; find a better way to handle this
                     # print(f'{name} grad nan count: {nan_count}, inf count: {inf_count}, big count: {big_count}.')
-                    err_count = nan_count + inf_count + big_count
-=======
-                    print(f'{name} grad nan count: {nan_count}, inf count: {inf_count}, big count: {big_count}.')
->>>>>>> c3e211ef
                     if 0 < nan_count < 10:
                         print(f'{name} grad nan index: {torch.nonzero(torch.isnan(grad)).squeeze(-1)}')
                     if 0 < inf_count < 10:
