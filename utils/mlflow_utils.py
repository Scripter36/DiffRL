--- conflicted
+++ resolved
@@ -37,11 +37,7 @@
         run = mlflow.get_run(active_run.info.run_id)
         if 'mlflow.log-model.history' in run.data.tags:
             history = json.loads(run.data.tags['mlflow.log-model.history'])
-<<<<<<< HEAD
-            # delete the item with same artifact_path, while remaining the latest one
-=======
              # delete the item with same artifact_path, while remaining the latest one
->>>>>>> 87c7dea7
             same_model_history = [item for item in history if item['artifact_path'] == filename]
             other_history = [item for item in history if item['artifact_path'] != filename]
             if len(same_model_history) > 1:
@@ -84,15 +80,6 @@
         _mlflow_client = mlflow.MlflowClient()
     return _mlflow_client
 
-_current_run = None
-def get_current_run() -> 'mlflow.ActiveRun':
-    global _current_run
-    return _current_run
-
-def set_current_run(run):
-    global _current_run
-    _current_run = run
-
 def flatten_dict(d, parent_key='', sep='.'):
     """
     Recursively flattens a nested dictionary.
